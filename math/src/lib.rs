--- conflicted
+++ resolved
@@ -3,9 +3,6 @@
 
 pub mod mat;
 pub mod quat;
-<<<<<<< HEAD
-pub mod vec;
-=======
 pub mod vec;
 
 mod cmath {
@@ -40,5 +37,4 @@
 	fn abs(&self) -> Self {
 		unsafe { cmath::absf(*self) }
 	}
-}
->>>>>>> ec8373da
+}